--- conflicted
+++ resolved
@@ -114,14 +114,6 @@
             return simpleInstruction("LOADNULL", offset);
 
         /* Lists */
-<<<<<<< HEAD
-        case DEF_LIST:
-            return byteInstruction("DEF_LIST", bytecode, offset);
-        case GET_SUBSCRIPT:
-            return simpleInstruction("GET_SUBSCRIPT", offset);
-        case SET_SUBSCRIPT:
-            return simpleInstruction("SET_SUBSCRIPT", offset);
-=======
         case OP_DEFLIST:
             return byteInstruction("DEFLIST", bytecode, offset);
         case OP_PUSHLIST:
@@ -130,7 +122,6 @@
             return simpleInstruction("GETSUB", offset);
         case OP_SETSUB:
             return simpleInstruction("SETSUB", offset);
->>>>>>> 152e003a
 
         /* Relational operations */
         case OP_AND:
